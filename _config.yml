# --- General options --- #

# url is the full website URL
# baseurl is the website's URL without the hostname

<<<<<<< HEAD
# If you are building a simple GitHub user page (http://username.github.io) then use these settings:
url: "https://praveer09.github.io"
=======
# If you are building a simple GitHub user page (https://username.github.io) then use these settings:
url: "https://username.github.io"
>>>>>>> f472db5f
baseurl: ""

# If you are building a GitHub project page then use these settings:
#url: "http://username.github.io/projectname"
#baseurl: "/projectname"

# Of course don't forget to change the username and projectname to YOUR username and project

# Name of website
title: Praveer's Musings

# Short description of your site
description: This is a place where Praveer shares his learnings

# --- Navigation bar options --- #

# List of links in the navigation bar
navbar-links:
  About Me: "about-me"

# Image to show in the navigation bar - image must be a square (width = height)
# Remove this parameter if you don't want an image in the navbar
avatar: "/img/me.png"

# If you want to have an image logo in the top-left corner instead of the title text,
# then specify the following parameter
# title-img: /path/to/image

# --- Background colour/image options --- #

# Personalize the colors in your website. Colour values can be any valid CSS colour

navbar-col: "#F5F5F5"
navbar-text-col: "#404040"
navbar-children-col: "#F5F5F5"
page-col: "#FFFFFF"
link-col: "#008AFF"
hover-col: "#0085A1"
footer-col: "#F5F5F5"
footer-text-col: "#777777"
footer-link-col: "#404040"

# Alternatively, the navbar, footer, and page background can be set to use background images
# instead of colour

# navbar-img: "/img/bgimage.png"
# footer-img: "/img/bgimage.png"
# page-img: "/img/bgimage.png"

# --- Footer options --- #

# Change all these values or delete the ones you don't want.
# Important: you must keep the "name" parameter, everything else you can remove
author:
  name: Praveer Gupta

# Select your active Social Network Links.
# Uncomment the links you want to show in the footer and add your information to each link.
# You can reorder the items to define the link order.
# If you want to add a new link that isn't here, you'll need to also edit the file _data/SocialNetworks.yml
social-network-links:
  rss: true
  email: "praveer09@gmail.com"
  facebook: gupta.praveer
  github: praveer09
  twitter: praveergupta
  reddit: praveer09
  google-plus: +PraveerGupta
  linkedin: praveer-gupta-550159a
#  xing: yourname
  stackoverflow: "1137789/praveer-gupta"
#  snapchat: snapid
#  instagram: instagramid
  youtube: "user/praveer112"
#  spotify: yourname
#  telephone: +919876543210
#  steam: yourname
#  twitch: yourname
#  yelp: yourname

# Select which share links to show in posts
share-links-active:
  twitter: true
  facebook: true
  google: false
  linkedin: true

# How to display the link to the website in the footer
# Remove this if you don't want a link in the footer
#url-pretty: "MyWebsite.com"  # eg. "deanattali.com/beautiful-jekyll"

# --- Web Statistics Section --- #

# Fill in your Google Analytics gtag.js ID to track your website using gtag
#gtag: ""

# Fill in your Google Analytics ID to track your website using GA
google_analytics: "UA-52054839-1"

# Google Tag Manager ID
#gtm: ""

# Matomo (aka Piwik) Web statistics
# Uncomment the following section to enable Matomo. The opt-out parameter controls
# whether or not you want to allow users to opt out of tracking.

#matomo:
#  site_id: "9"
#  uri: "demo.wiki.pro"
#  opt-out: true

# --- Comments --- #

# Fill in your Disqus shortname (NOT the userid) if you want to support Disqus comments
<<<<<<< HEAD
disqus: "praveer09"
=======
# disqus: ""

# To use Facebook Comments, fill in a Facebook App ID
# fb_comment_id: ""

# --- Misc --- #
>>>>>>> f472db5f

# Facebook App ID
# fb_app_id: ""

# Excerpt Word Length
# Truncates the excerpt to the specified number of words on the index page
excerpt_length: 50

# Character used to separate site title and description in HTML document title
# and RSS feed title
title-separator: "-"

# --- Don't need to touch anything below here (but you can if you want) --- #

# Output options (more information on Jekyll's site)
timezone: "America/Vancouver"
markdown: kramdown
highlighter: rouge
permalink: pretty
paginate: 10

kramdown:
  input: GFM

# Default YAML values (more information on Jekyll's site)
defaults:
  -
    scope:
      path: ""
      type: "posts"
    values:
      layout: "post"
      comments: true  # add comments to all blog posts
      social-share: true # add social media sharing buttons to all blog posts
  -
    scope:
      path: "" # all files
    values:
      layout: "page"
      show-avatar: true

# Use tags index page and make tags on each post clickable
link-tags: true

# Exclude these files from production site
exclude:
  - CNAME
  - Dockerfile
  - Gemfile
  - Gemfile.lock
  - LICENSE
  - Vagrantfile

# prose.io config
prose:
  rooturl: '_posts'
  media: 'img'
  ignore:
    - 404.html
    - LICENSE
    - feed.xml
    - _config.yml
    - /_layouts
    - /_includes
    - /css
    - /img
    - /js
  metadata:
    _posts:
      - name: "layout"
        field:
          element: "hidden"
          value: "post"
      - name: "title"
        field:
          element: "text"
          label: "Post title"
          placeholder: "Title"
          alterable: true
      - name: "subtitle"
        field:
          element: "textarea"
          label: "Subtitle"
          placeholder: "A description of your post."
          alterable: true
      - name: "date"
        field:
          element: "text"
          label: "Date"
          help: "Enter date of post."
          placeholder: "yyyy-mm-dd"
          alterable: true
      - name: "image"
        field:
          element: "text"
          label: "Image"
          help: "Add a thumbnail image to your post."
          placeholder: "Thumbnail"
          alterable: true
      - name: "published"
        field:
          element: "checkbox"
          label: "Publish"
          help: "Check to publish post, uncheck to hide."

plugins:
  - jekyll-paginate
  - jekyll-sitemap

# Beautiful Jekyll / Dean Attali
# 2fc73a3a967e97599c9763d05e564189<|MERGE_RESOLUTION|>--- conflicted
+++ resolved
@@ -3,13 +3,8 @@
 # url is the full website URL
 # baseurl is the website's URL without the hostname
 
-<<<<<<< HEAD
 # If you are building a simple GitHub user page (http://username.github.io) then use these settings:
 url: "https://praveer09.github.io"
-=======
-# If you are building a simple GitHub user page (https://username.github.io) then use these settings:
-url: "https://username.github.io"
->>>>>>> f472db5f
 baseurl: ""
 
 # If you are building a GitHub project page then use these settings:
@@ -124,16 +119,12 @@
 # --- Comments --- #
 
 # Fill in your Disqus shortname (NOT the userid) if you want to support Disqus comments
-<<<<<<< HEAD
 disqus: "praveer09"
-=======
-# disqus: ""
 
 # To use Facebook Comments, fill in a Facebook App ID
 # fb_comment_id: ""
 
 # --- Misc --- #
->>>>>>> f472db5f
 
 # Facebook App ID
 # fb_app_id: ""
@@ -180,11 +171,13 @@
 
 # Exclude these files from production site
 exclude:
+  - CHANGELOG.md
   - CNAME
   - Dockerfile
   - Gemfile
   - Gemfile.lock
   - LICENSE
+  - README.md
   - Vagrantfile
 
 # prose.io config
