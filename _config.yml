# --- General options --- #

# url is the full website URL
# baseurl is the website's URL without the hostname

# If you are building a simple GitHub user page (http://username.github.io) then use these settings:
url: "https://praveer09.github.io"
baseurl: ""

# If you are building a GitHub project page then use these settings:
#url: "http://username.github.io/projectname"
#baseurl: "/projectname"

# Of course don't forget to change the username and projectname to YOUR username and project

# Name of website
title: Praveer's Musings

# Short description of your site
description: This is a place where Praveer shares his learnings

# --- Navigation bar options --- #

# List of links in the navigation bar
navbar-links:
  About Me: "about-me"

# Image to show in the navigation bar - image must be a square (width = height)
# Remove this parameter if you don't want an image in the navbar
avatar: "/img/me.png"

# If you want to have an image logo in the top-left corner instead of the title text,
# then specify the following parameter
# title-img: /path/to/image

# --- Background colour/image options --- #

# Personalize the colors in your website. Colour values can be any valid CSS colour

navbar-col: "#F5F5F5"
navbar-text-col: "#404040"
navbar-children-col: "#F5F5F5"
page-col: "#FFFFFF"
link-col: "#008AFF"
hover-col: "#0085A1"
footer-col: "#F5F5F5"
footer-text-col: "#777777"
footer-link-col: "#404040"

# Alternatively, the navbar, footer, and page background can be set to use background images
# instead of colour

# navbar-img: "/img/bgimage.png"
# footer-img: "/img/bgimage.png"
# page-img: "/img/bgimage.png"

# --- Footer options --- #

# Change all these values or delete the ones you don't want.
# Important: you must keep the "name" parameter, everything else you can remove
author:
<<<<<<< HEAD
  name: Praveer Gupta
  email: "praveer09@gmail.com"
  facebook: gupta.praveer
  github: praveer09
  twitter: praveergupta
  reddit: praveer09
  google-plus: +PraveerGupta
  linkedin: praveer-gupta-550159a
#  xing: yourname      # eg. daattali
  stackoverflow: 1137789/praveer-gupta  # eg. "3943160/daattali"
#  snapchat: yourname  # eg. daattali
#  instagram: yourname # eg. daattali
  youtube: user/praveer112   # eg. user/daattali or channel/daattali
#  spotify: yourname   # eg. daattali
#  telephone: yourphone   # eg. +14159998888

# Select which links to show in the footer
footer-links-active:
  rss: true
  facebook: true
  email: true
  twitter: true
  google-plus: true
  github: true
  reddit: true
  linkedin: true
  xing: false
  stackoverflow: true
  snapchat: false
  instagram: false
  youtube: true
  spotify: false
  telephone: false
=======
  name: Some Person

# Select your active Social Network Links.
# Uncomment the links you want to show in the footer and add your information to each link.
# You can reorder the items to define the link order.
# If you want to add a new link that isn't here, you'll need to also edit the file _data/SocialNetworks.yml
social-network-links:
  rss: true
  email: "someone@example.com"
  facebook: daattali
  github: daattali
  twitter: daattali
#  reddit: yourname
#  google-plus: +DeanAttali
#  linkedin: daattali
#  xing: yourname
#  stackoverflow: "3943160/daattali"
#  snapchat: deanat78
#  instagram: deanat78
#  youtube: user/deanat78
#  spotify: yourname
#  telephone: +14159998888
#  steam: deanat78
#  twitch: yourname
#  yelp: yourname
>>>>>>> d70fe76b

# Select which share links to show in posts
share-links-active:
  twitter: true
  facebook: true
  google: false
  linkedin: true

# How to display the link to the website in the footer
# Remove this if you don't want a link in the footer
#url-pretty: "MyWebsite.com"  # eg. "deanattali.com/beautiful-jekyll"

<<<<<<< HEAD
# --- Misc --- #
# Fill in your Disqus shortname (NOT the userid) if you want to support Disqus comments
disqus: "praveer09"
=======
# --- Web Statistics Section --- #
>>>>>>> d70fe76b

# Fill in your Google Analytics ID to track your website using GA
google_analytics: "UA-52054839-1"

# Google Tag Manager ID
#gtm: ""

# Matomo (aka Piwik) Web statistics
# Uncomment the following section to enable Matomo. The opt-out parameter controls
# whether or not you want to allow users to opt out of tracking.

#matomo:
#  site_id: "9"
#  uri: "demo.wiki.pro"
#  opt-out: true

# --- Misc --- #
# Fill in your Disqus shortname (NOT the userid) if you want to support Disqus comments
#disqus: ""

# Facebook App ID
# fb_app_id: ""

# Excerpt Word Length
# Truncates the excerpt to the specified number of words on the index page
excerpt_length: 50

# Character used to separate site title and description in HTML document title
# and RSS feed title
title-separator: "-"

# --- Don't need to touch anything below here (but you can if you want) --- #

# Output options (more information on Jekyll's site)
timezone: "America/Vancouver"
markdown: kramdown
highlighter: rouge
permalink: pretty
paginate: 10

kramdown:
  input: GFM

# Default YAML values (more information on Jekyll's site)
defaults:
  -
    scope:
      path: ""
      type: "posts"
    values:
      layout: "post"
      comments: true  # add comments to all blog posts
      social-share: true # add social media sharing buttons to all blog posts
  -
    scope:
      path: "" # all files
    values:
      layout: "page"
      show-avatar: true

# Use tags index page and make tags on each post clickable
link-tags: true

# Exclude these files from production site
exclude:
  - CNAME
  - Dockerfile
  - Gemfile
  - Gemfile.lock
  - LICENSE
  - Vagrantfile

# prose.io config
prose:
  rooturl: '_posts'
  media: 'img'
  ignore:
    - 404.html
    - LICENSE
    - feed.xml
    - _config.yml
    - /_layouts
    - /_includes
    - /css
    - /img
    - /js
  metadata:
    _posts:
      - name: "layout"
        field:
          element: "hidden"
          value: "post"
      - name: "title"
        field:
          element: "text"
          label: "Post title"
          placeholder: "Title"
          alterable: true
      - name: "subtitle"
        field:
          element: "textarea"
          label: "Subtitle"
          placeholder: "A description of your post."
          alterable: true
      - name: "date"
        field:
          element: "text"
          label: "Date"
          help: "Enter date of post."
          placeholder: "yyyy-mm-dd"
          alterable: true
      - name: "image"
        field:
          element: "text"
          label: "Image"
          help: "Add a thumbnail image to your post."
          placeholder: "Thumbnail"
          alterable: true
      - name: "published"
        field:
          element: "checkbox"
          label: "Publish"
          help: "Check to publish post, uncheck to hide."

plugins:
  - jekyll-paginate
  - jekyll-sitemap

# Beautiful Jekyll / Dean Attali
# 2fc73a3a967e97599c9763d05e564189<|MERGE_RESOLUTION|>--- conflicted
+++ resolved
@@ -59,8 +59,14 @@
 # Change all these values or delete the ones you don't want.
 # Important: you must keep the "name" parameter, everything else you can remove
 author:
-<<<<<<< HEAD
   name: Praveer Gupta
+
+# Select your active Social Network Links.
+# Uncomment the links you want to show in the footer and add your information to each link.
+# You can reorder the items to define the link order.
+# If you want to add a new link that isn't here, you'll need to also edit the file _data/SocialNetworks.yml
+social-network-links:
+  rss: true
   email: "praveer09@gmail.com"
   facebook: gupta.praveer
   github: praveer09
@@ -68,58 +74,16 @@
   reddit: praveer09
   google-plus: +PraveerGupta
   linkedin: praveer-gupta-550159a
-#  xing: yourname      # eg. daattali
-  stackoverflow: 1137789/praveer-gupta  # eg. "3943160/daattali"
-#  snapchat: yourname  # eg. daattali
-#  instagram: yourname # eg. daattali
-  youtube: user/praveer112   # eg. user/daattali or channel/daattali
-#  spotify: yourname   # eg. daattali
-#  telephone: yourphone   # eg. +14159998888
-
-# Select which links to show in the footer
-footer-links-active:
-  rss: true
-  facebook: true
-  email: true
-  twitter: true
-  google-plus: true
-  github: true
-  reddit: true
-  linkedin: true
-  xing: false
-  stackoverflow: true
-  snapchat: false
-  instagram: false
-  youtube: true
-  spotify: false
-  telephone: false
-=======
-  name: Some Person
-
-# Select your active Social Network Links.
-# Uncomment the links you want to show in the footer and add your information to each link.
-# You can reorder the items to define the link order.
-# If you want to add a new link that isn't here, you'll need to also edit the file _data/SocialNetworks.yml
-social-network-links:
-  rss: true
-  email: "someone@example.com"
-  facebook: daattali
-  github: daattali
-  twitter: daattali
-#  reddit: yourname
-#  google-plus: +DeanAttali
-#  linkedin: daattali
 #  xing: yourname
-#  stackoverflow: "3943160/daattali"
-#  snapchat: deanat78
-#  instagram: deanat78
-#  youtube: user/deanat78
+  stackoverflow: "1137789/praveer-gupta"
+#  snapchat: snapid
+#  instagram: instagramid
+  youtube: "user/praveer112"
 #  spotify: yourname
-#  telephone: +14159998888
-#  steam: deanat78
+#  telephone: +919876543210
+#  steam: yourname
 #  twitch: yourname
 #  yelp: yourname
->>>>>>> d70fe76b
 
 # Select which share links to show in posts
 share-links-active:
@@ -132,13 +96,7 @@
 # Remove this if you don't want a link in the footer
 #url-pretty: "MyWebsite.com"  # eg. "deanattali.com/beautiful-jekyll"
 
-<<<<<<< HEAD
-# --- Misc --- #
-# Fill in your Disqus shortname (NOT the userid) if you want to support Disqus comments
-disqus: "praveer09"
-=======
 # --- Web Statistics Section --- #
->>>>>>> d70fe76b
 
 # Fill in your Google Analytics ID to track your website using GA
 google_analytics: "UA-52054839-1"
@@ -157,7 +115,7 @@
 
 # --- Misc --- #
 # Fill in your Disqus shortname (NOT the userid) if you want to support Disqus comments
-#disqus: ""
+disqus: "praveer09"
 
 # Facebook App ID
 # fb_app_id: ""
